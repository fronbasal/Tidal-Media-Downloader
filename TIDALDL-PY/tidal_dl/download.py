#!/usr/bin/env python
# -*- encoding: utf-8 -*-
'''
@File    :   download.py
@Time    :   2020/11/08
@Author  :   Yaronzz
@Version :   1.0
@Contact :   yaronhuang@foxmail.com
@Desc    :   
'''
import logging
import os
import datetime

import aigpy
import lyricsgenius
from tidal_dl.decryption import decrypt_file
from tidal_dl.decryption import decrypt_security_token
from tidal_dl.enums import Type, AudioQuality
from tidal_dl.model import Track, Video, Lyrics, Mix
from tidal_dl.printf import Printf
from tidal_dl.settings import Settings
from tidal_dl.tidal import TidalAPI
from tidal_dl.util import getVideoPath, getTrackPath, getAlbumPath, getArtistsName, convertToM4a, setMetaData, \
    isNeedDownload, API, getLyricsFromGemius


def __loadAPI__(user):
    API.key.accessToken = user.accessToken
    API.key.userId = user.userid
    API.key.countryCode = user.countryCode
    # API.key.sessionId = user.sessionid1


def __loadVideoAPI__(user):
    API.key.accessToken = user.accessToken
    API.key.userId = user.userid
    API.key.countryCode = user.countryCode
    # API.key.sessionId = user.sessionid2 if not aigpy.string.isNull(user.sessionid2) else user.sessionid1


<<<<<<< HEAD
# def __getIndexStr__(index):
#     pre = "0"
#     if index < 10:
#         return pre + str(index)
#     if index < 99:
#         return str(index)
#     return str(index)


# def __getExtension__(url):
#     if '.flac' in url:
#         return '.flac'
#     if '.mp4' in url:
#         return '.mp4'
#     return '.m4a'


# def __getArtists__(array):
#     ret = []
#     for item in array:
#         ret.append(item.name)
#     return ret


# def __getArtistsString__(artists):
#     return ", ".join(map(lambda artist: artist.name, artists))


# def __parseContributors__(roleType, Contributors):
#     if Contributors is None:
#         return None
#     try:
#         ret = []
#         for item in Contributors['items']:
#             if item['role'] == roleType:
#                 ret.append(item['name'])
#         return ret
#     except:
#         return None


# GEMIUS = lyricsgenius.Genius('vNKbAWAE3rVY_48nRaiOrDcWNLvsxS-Z8qyG5XfEzTOtZvkTfg6P3pxOVlA2BjaW')
#
#
# def __getLyrics__(trackName, artistName, proxy):
#     try:
#         if not aigpy.string.isNull(proxy):
#             GEMIUS._session.proxies = {
#                 'http': f'http://{proxy}',
#                 'https': f'http://{proxy}',
#             }
#
#         song = GEMIUS.search_song(trackName, artistName)
#         return song.lyrics
#     except:
#         return ""

#
# def __setMetaData__(track, album, filepath, contributors, lyrics):
#     obj = aigpy.tag.TagTool(filepath)
#     obj.album = track.album.title
#     obj.title = track.title
#     if not aigpy.string.isNull(track.version):
#         obj.title += ' (' + track.version + ')'
#
#     obj.artist =  map(lambda artist: artist.name, track.artists) # __getArtists__(track.artists)
#     obj.copyright = track.copyRight
#     obj.tracknumber = track.trackNumber
#     obj.discnumber = track.volumeNumber
#     obj.composer = __parseContributors__('Composer', contributors)
#     obj.isrc = track.isrc
#
#     obj.albumartist = map(lambda artist: artist.name, album.artists) #__getArtists__(album.artists)
#     obj.date = album.releaseDate
#     obj.totaldisc = album.numberOfVolumes
#     obj.lyrics = lyrics
#     if obj.totaldisc <= 1:
#         obj.totaltrack = album.numberOfTracks
#     coverpath = API.getCoverUrl(album.cover, "1280", "1280")
#     obj.save(coverpath)
#     return


# def __convertToM4a__(filepath, codec):
#     if 'ac4' in codec or 'mha1' in codec:
#         return filepath
#     if '.mp4' not in filepath:
#         return filepath
#     newpath = filepath.replace('.mp4', '.m4a')
#     aigpy.path.remove(newpath)
#     os.rename(filepath, newpath)
#     return newpath


# def __stripPathParts__(stripped_path, separator):
#     result = ""
#     stripped_path = stripped_path.split(separator)
#     for stripped_path_part in stripped_path:
#         result += stripped_path_part.strip()
#         if not stripped_path.index(stripped_path_part) == len(stripped_path) - 1:
#             result += separator
#     return result.strip()
#
#
# def __stripPath__(path):
#     result = __stripPathParts__(path, "/")
#     result = __stripPathParts__(result, "\\")
#     return result.strip()
=======
def __getIndexStr__(index):
    pre = "0"
    if index < 10:
        return pre + str(index)
    if index < 99:
        return str(index)
    return str(index)


def __getExtension__(url):
    if '.flac' in url:
        return '.flac'
    if '.mp4' in url:
        return '.mp4'
    return '.m4a'


def __getArtists__(array):
    ret = []
    for item in array:
        ret.append(item.name)
    return ret


def __getArtistsString__(artists):
    return ", ".join(map(lambda artist: artist.name, artists))

def __getArtistString__(artist):
    return artist.name

def __parseContributors__(roleType, Contributors):
    if Contributors is None:
        return None
    try:
        ret = []
        for item in Contributors['items']:
            if item['role'] == roleType:
                ret.append(item['name'])
        return ret
    except:
        return None


GEMIUS = lyricsgenius.Genius('vNKbAWAE3rVY_48nRaiOrDcWNLvsxS-Z8qyG5XfEzTOtZvkTfg6P3pxOVlA2BjaW')


def __getLyrics__(trackName, artistName, proxy):
    try:
        if not aigpy.string.isNull(proxy):
            GEMIUS._session.proxies = {
                'http': f'http://{proxy}',
                'https': f'http://{proxy}',
            }

        song = GEMIUS.search_song(trackName, artistName)
        return song.lyrics
    except:
        return ""


def __setMetaData__(track, album, filepath, contributors, lyrics):
    obj = aigpy.tag.TagTool(filepath)
    obj.album = track.album.title
    obj.title = track.title
    if not aigpy.string.isNull(track.version):
        obj.title += ' (' + track.version + ')'

    obj.artist = __getArtists__(track.artists)
    obj.copyright = track.copyRight
    obj.tracknumber = track.trackNumber
    obj.discnumber = track.volumeNumber
    obj.composer = __parseContributors__('Composer', contributors)
    obj.isrc = track.isrc

    obj.albumartist = __getArtists__(album.artists)
    obj.date = album.releaseDate
    obj.totaldisc = album.numberOfVolumes
    obj.lyrics = lyrics
    if obj.totaldisc <= 1:
        obj.totaltrack = album.numberOfTracks
    coverpath = API.getCoverUrl(album.cover, "1280", "1280")
    obj.save(coverpath)
    return


def __convertToM4a__(filepath, codec):
    if 'ac4' in codec or 'mha1' in codec:
        return filepath
    if '.mp4' not in filepath:
        return filepath
    newpath = filepath.replace('.mp4', '.m4a')
    aigpy.path.remove(newpath)
    os.rename(filepath, newpath)
    return newpath


def __stripPathParts__(stripped_path, separator):
    result = ""
    stripped_path = stripped_path.split(separator)
    for stripped_path_part in stripped_path:
        result += stripped_path_part.strip()
        if not stripped_path.index(stripped_path_part) == len(stripped_path) - 1:
            result += separator
    return result.strip()


def __stripPath__(path):
    result = __stripPathParts__(path, "/")
    result = __stripPathParts__(result, "\\")
    return result.strip()
>>>>>>> 6cc1805c


def __secondsToTimeStr__(seconds):
    time_string = str(datetime.timedelta(seconds=seconds))
    if time_string.startswith('0:'):
        time_string = time_string[2:]
    return time_string


# "{ArtistName}/{Flag} [{AlbumID}] [{AlbumYear}] {AlbumTitle}"
<<<<<<< HEAD
# def getAlbumPath(conf: Settings, album):
#     base = conf.downloadPath + '/Album/'
#     artist = aigpy.path.replaceLimitChar(__getArtistsString__(album.artists), '-')
#     # album folder pre: [ME][ID]
#     flag = API.getFlag(album, Type.Album, True, "")
#     if conf.audioQuality != AudioQuality.Master:
#         flag = flag.replace("M", "")
#     if not conf.addExplicitTag:
#         flag = flag.replace("E", "")
#     if not aigpy.string.isNull(flag):
#         flag = "[" + flag + "] "
#
#     sid = str(album.id)
#     # album and addyear
#     albumname = aigpy.path.replaceLimitChar(album.title, '-')
#     year = ""
#     if album.releaseDate is not None:
#         year = aigpy.string.getSubOnlyEnd(album.releaseDate, '-')
#     # retpath
#     retpath = conf.albumFolderFormat
#     if retpath is None or len(retpath) <= 0:
#         retpath = Settings.getDefaultAlbumFolderFormat()
#     retpath = retpath.replace(R"{ArtistName}", artist.strip())
#     retpath = retpath.replace(R"{Flag}", flag)
#     retpath = retpath.replace(R"{AlbumID}", sid)
#     retpath = retpath.replace(R"{AlbumYear}", year)
#     retpath = retpath.replace(R"{AlbumTitle}", albumname.strip())
#     retpath = __stripPath__(retpath.strip())
#     return base + retpath
#
#
# def __getAlbumPath2__(conf, album):
#     # outputdir/Album/artist/
#     artist = aigpy.path.replaceLimitChar(__getArtistsString__(album.artists), '-').strip()
#     base = conf.downloadPath + '/Album/' + artist + '/'
#
#     # album folder pre: [ME][ID]
#     flag = API.getFlag(album, Type.Album, True, "")
#     if conf.audioQuality != AudioQuality.Master:
#         flag = flag.replace("M", "")
#     if not conf.addExplicitTag:
#         flag = flag.replace("E", "")
#     if not aigpy.string.isNull(flag):
#         flag = "[" + flag + "] "
#
#     sid = "[" + str(album.id) + "] " if conf.addAlbumIDBeforeFolder else ""
#
#     # album and addyear
#     albumname = aigpy.path.replaceLimitChar(album.title, '-').strip()
#     year = ""
#     if conf.addYear and album.releaseDate is not None:
#         year = "[" + aigpy.string.getSubOnlyEnd(album.releaseDate, '-') + "] "
#     return base + flag + sid + year + albumname + '/'
#
#
# def getPlaylistPath(conf, playlist):
#     # outputdir/Playlist/
#     base = conf.downloadPath + '/Playlist/'
#     # name
#     name = aigpy.path.replaceLimitChar(playlist.title, '-')
#     return base + name + '/'
#
#
# # "{TrackNumber} - {ArtistName} - {TrackTitle}{ExplicitFlag}"
#
#
# def getTrackPath(conf: Settings, track, stream, album=None, playlist=None):
#     if album is not None:
#         base = getAlbumPath(conf, album) + '/'
#         if album.numberOfVolumes > 1:
#             base += 'CD' + str(track.volumeNumber) + '/'
#     if playlist is not None and conf.usePlaylistFolder:
#         base = getPlaylistPath(conf, playlist)
#     # number
#     number = __getIndexStr__(track.trackNumber)
#     if playlist is not None and conf.usePlaylistFolder:
#         number = __getIndexStr__(track.trackNumberOnPlaylist)
#     # artist
#     artist = aigpy.path.replaceLimitChar(__getArtistsString__(track.artists), '-')
#     # title
#     title = track.title
#     if not aigpy.string.isNull(track.version):
#         title += ' (' + track.version + ')'
#     title = aigpy.path.replaceLimitChar(title, '-')
#     # get explicit
#     explicit = "(Explicit)" if conf.addExplicitTag and track.explicit else ''
#     # album and addyear
#     albumname = aigpy.path.replaceLimitChar(album.title, '-')
#     year = ""
#     if album.releaseDate is not None:
#         year = aigpy.string.getSubOnlyEnd(album.releaseDate, '-')
#     # extension
#     extension = __getExtension__(stream.url)
#     retpath = conf.trackFileFormat
#     if retpath is None or len(retpath) <= 0:
#         retpath = Settings.getDefaultTrackFileFormat()
#     retpath = retpath.replace(R"{TrackNumber}", number)
#     retpath = retpath.replace(R"{ArtistName}", artist.strip())
#     retpath = retpath.replace(R"{TrackTitle}", title)
#     retpath = retpath.replace(R"{ExplicitFlag}", explicit)
#     retpath = retpath.replace(R"{AlbumYear}", year)
#     retpath = retpath.replace(R"{AlbumTitle}", albumname.strip())
#     retpath = retpath.strip()
#     return base + retpath + extension
#
#
# def __getTrackPath2__(conf, track, stream, album=None, playlist=None):
#     if album is not None:
#         base = getAlbumPath(conf, album)
#         if album.numberOfVolumes > 1:
#             base += 'CD' + str(track.volumeNumber) + '/'
#     if playlist is not None and conf.usePlaylistFolder:
#         base = getPlaylistPath(conf, playlist)
#
#     # hyphen
#     hyphen = ' - ' if conf.addHyphen else ' '
#     # get number
#     number = ''
#     if conf.useTrackNumber:
#         number = __getIndexStr__(track.trackNumber) + hyphen
#         if playlist is not None:
#             number = __getIndexStr__(track.trackNumberOnPlaylist) + hyphen
#     # get artist
#     artist = ''
#     if conf.artistBeforeTitle:
#         artist = aigpy.path.replaceLimitChar(__getArtistsString__(track.artists), '-') + hyphen
#     # get explicit
#     explicit = "(Explicit)" if conf.addExplicitTag and track.explicit else ''
#     # title
#     title = track.title
#     if not aigpy.string.isNull(track.version):
#         title += ' - ' + track.version
#     title = aigpy.path.replaceLimitChar(title, '-')
#     # extension
#     extension = __getExtension__(stream.url)
#     return base + number + artist.strip() + title + explicit + extension
#
#
# def getVideoPath(conf, video, album=None, playlist=None):
#     if album is not None and album.title is not None:
#         base = getAlbumPath(conf, album)
#     elif playlist is not None and conf.usePlaylistFolder:
#         base = getPlaylistPath(conf, playlist)
#     else:
#         base = conf.downloadPath + '/Video/'
#
#     # hyphen
#     hyphen = ' - ' if conf.addHyphen else ' '
#     # get number
#     number = ''
#     if conf.useTrackNumber:
#         number = __getIndexStr__(video.trackNumber) + hyphen
#     # get artist
#     artist = ''
#     if conf.artistBeforeTitle:
#         artist = aigpy.path.replaceLimitChar(__getArtistsString__(video.artists), '-') + hyphen
#     # get explicit
#     explicit = "(Explicit)" if conf.addExplicitTag and video.explicit else ''
#     # title
#     title = aigpy.path.replaceLimitChar(video.title, '-')
#     # extension
#     extension = ".mp4"
#     return base + number + artist.strip() + title + explicit + extension


# def __isNeedDownload__(path, url):
#     curSize = aigpy.file.getSize(path)
#     if curSize <= 0:
#         return True
#     netSize = aigpy.net.getSize(url)
#     if curSize >= netSize:
#         return False
#     return True
=======
def __getAlbumPath__(conf: Settings, album):
    base = conf.downloadPath + '/Album/'
    artist = aigpy.path.replaceLimitChar(__getArtistsString__(album.artists), '-')
    albumArtistName = __getArtistString__(album.artist)
    # album folder pre: [ME][ID]
    flag = API.getFlag(album, Type.Album, True, "")
    if conf.audioQuality != AudioQuality.Master:
        flag = flag.replace("M", "")
    if not conf.addExplicitTag:
        flag = flag.replace("E", "")
    if not aigpy.string.isNull(flag):
        flag = "[" + flag + "] "

    sid = str(album.id)
    # album and addyear
    albumname = aigpy.path.replaceLimitChar(album.title, '-')
    year = ""
    if album.releaseDate is not None:
        year = aigpy.string.getSubOnlyEnd(album.releaseDate, '-')
    # retpath
    retpath = conf.albumFolderFormat
    if retpath is None or len(retpath) <= 0:
        retpath = Settings.getDefaultAlbumFolderFormat()
    retpath = retpath.replace(R"{ArtistName}", artist.strip())
    retpath = retpath.replace(R"{AlbumArtistName}", albumArtistName.strip())
    retpath = retpath.replace(R"{Flag}", flag)
    retpath = retpath.replace(R"{AlbumID}", sid)
    retpath = retpath.replace(R"{AlbumYear}", year)
    retpath = retpath.replace(R"{AlbumTitle}", albumname.strip())
    retpath = retpath.replace(R"{AudioQuality}", album.audioQuality)
    retpath = retpath.replace(R"{DurationSeconds}", str(album.duration))
    retpath = retpath.replace(R"{Duration}", __secondsToTimeStr__(album.duration))
    retpath = retpath.replace(R"{NumberOfTracks}", str(album.numberOfTracks))
    retpath = retpath.replace(R"{NumberOfVideos}", str(album.numberOfVideos))
    retpath = retpath.replace(R"{NumberOfVolumes}", str(album.numberOfVolumes))
    retpath = retpath.replace(R"{ReleaseDate}", album.releaseDate)
    retpath = retpath.replace(R"{RecordType}", album.type)
    retpath = __stripPath__(retpath.strip())
    return base + retpath


def __getAlbumPath2__(conf, album):
    # outputdir/Album/artist/
    artist = aigpy.path.replaceLimitChar(__getArtistsString__(album.artists), '-').strip()
    base = conf.downloadPath + '/Album/' + artist + '/'

    # album folder pre: [ME][ID]
    flag = API.getFlag(album, Type.Album, True, "")
    if conf.audioQuality != AudioQuality.Master:
        flag = flag.replace("M", "")
    if not conf.addExplicitTag:
        flag = flag.replace("E", "")
    if not aigpy.string.isNull(flag):
        flag = "[" + flag + "] "

    sid = "[" + str(album.id) + "] " if conf.addAlbumIDBeforeFolder else ""

    # album and addyear
    albumname = aigpy.path.replaceLimitChar(album.title, '-').strip()
    year = ""
    if conf.addYear and album.releaseDate is not None:
        year = "[" + aigpy.string.getSubOnlyEnd(album.releaseDate, '-') + "] "
    return base + flag + sid + year + albumname + '/'


def __getPlaylistPath__(conf, playlist):
    # outputdir/Playlist/
    base = conf.downloadPath + '/Playlist/'
    # name
    name = aigpy.path.replaceLimitChar(playlist.title, '-')
    return base + name + '/'


# "{TrackNumber} - {ArtistName} - {TrackTitle}{ExplicitFlag}"


def __getTrackPath__(conf: Settings, track, stream, album=None, playlist=None):
    if album is not None:
        base = __getAlbumPath__(conf, album) + '/'
        if album.numberOfVolumes > 1:
            base += 'CD' + str(track.volumeNumber) + '/'
    if playlist is not None and conf.usePlaylistFolder:
        base = __getPlaylistPath__(conf, playlist)
    # number
    number = __getIndexStr__(track.trackNumber)
    if playlist is not None and conf.usePlaylistFolder:
        number = __getIndexStr__(track.trackNumberOnPlaylist)
    # artist
    artist = aigpy.path.replaceLimitChar(__getArtistsString__(track.artists), '-')
    # title
    title = track.title
    if not aigpy.string.isNull(track.version):
        title += ' (' + track.version + ')'
    title = aigpy.path.replaceLimitChar(title, '-')
    # get explicit
    explicit = "(Explicit)" if conf.addExplicitTag and track.explicit else ''
    # album and addyear
    albumname = aigpy.path.replaceLimitChar(album.title, '-')
    year = ""
    if album.releaseDate is not None:
        year = aigpy.string.getSubOnlyEnd(album.releaseDate, '-')
    # extension
    extension = __getExtension__(stream.url)
    retpath = conf.trackFileFormat
    if retpath is None or len(retpath) <= 0:
        retpath = Settings.getDefaultTrackFileFormat()
    retpath = retpath.replace(R"{TrackNumber}", number)
    retpath = retpath.replace(R"{ArtistName}", artist.strip())
    retpath = retpath.replace(R"{TrackTitle}", title)
    retpath = retpath.replace(R"{ExplicitFlag}", explicit)
    retpath = retpath.replace(R"{AlbumYear}", year)
    retpath = retpath.replace(R"{AlbumTitle}", albumname.strip())
    retpath = retpath.replace(R"{AudioQuality}", track.audioQuality)
    retpath = retpath.replace(R"{DurationSeconds}", str(track.duration))
    retpath = retpath.replace(R"{Duration}", __secondsToTimeStr__(track.duration))
    retpath = retpath.strip()
    return base + retpath + extension


def __getTrackPath2__(conf, track, stream, album=None, playlist=None):
    if album is not None:
        base = __getAlbumPath__(conf, album)
        if album.numberOfVolumes > 1:
            base += 'CD' + str(track.volumeNumber) + '/'
    if playlist is not None and conf.usePlaylistFolder:
        base = __getPlaylistPath__(conf, playlist)

    # hyphen
    hyphen = ' - ' if conf.addHyphen else ' '
    # get number
    number = ''
    if conf.useTrackNumber:
        number = __getIndexStr__(track.trackNumber) + hyphen
        if playlist is not None:
            number = __getIndexStr__(track.trackNumberOnPlaylist) + hyphen
    # get artist
    artist = ''
    if conf.artistBeforeTitle:
        artist = aigpy.path.replaceLimitChar(__getArtistsString__(track.artists), '-') + hyphen
    # get explicit
    explicit = "(Explicit)" if conf.addExplicitTag and track.explicit else ''
    # title
    title = track.title
    if not aigpy.string.isNull(track.version):
        title += ' - ' + track.version
    title = aigpy.path.replaceLimitChar(title, '-')
    # extension
    extension = __getExtension__(stream.url)
    return base + number + artist.strip() + title + explicit + extension


def __getVideoPath__(conf, video, album=None, playlist=None):
    if album is not None and album.title is not None:
        base = __getAlbumPath__(conf, album)
    elif playlist is not None and conf.usePlaylistFolder:
        base = __getPlaylistPath__(conf, playlist)
    else:
        base = conf.downloadPath + '/Video/'

    # hyphen
    hyphen = ' - ' if conf.addHyphen else ' '
    # get number
    number = ''
    if conf.useTrackNumber:
        number = __getIndexStr__(video.trackNumber) + hyphen
    # get artist
    artist = ''
    if conf.artistBeforeTitle:
        artist = aigpy.path.replaceLimitChar(__getArtistsString__(video.artists), '-') + hyphen
    # get explicit
    explicit = "(Explicit)" if conf.addExplicitTag and video.explicit else ''
    # title
    title = aigpy.path.replaceLimitChar(video.title, '-')
    # extension
    extension = ".mp4"
    return base + number + artist.strip() + title + explicit + extension


def __isNeedDownload__(path, url):
    curSize = aigpy.file.getSize(path)
    if curSize <= 0:
        return True
    netSize = aigpy.net.getSize(url)
    if curSize >= netSize:
        return False
    return True
>>>>>>> 6cc1805c


def __downloadVideo__(conf, video: Video, album=None, playlist=None):
    if video.allowStreaming is False:
        Printf.err("Download failed! " + video.title + ' not allow streaming.')
        return

    msg, stream = API.getVideoStreamUrl(video.id, conf.videoQuality)
    Printf.video(video, stream)
    if not aigpy.string.isNull(msg):
        Printf.err(video.title + "." + msg)
        return
    path = getVideoPath(conf, video, album, playlist)

    logging.info("[DL Video] name=" + aigpy.path.getFileName(path) + "\nurl=" + stream.m3u8Url)
    check, msg = aigpy.m3u8.download(stream.m3u8Url, path)
    if check is True:
        Printf.success(aigpy.path.getFileName(path))
    else:
        Printf.err("\nDownload failed!" + msg + '(' + aigpy.path.getFileName(path) + ')')


def __downloadTrack__(conf: Settings, track: Track, album=None, playlist=None):
    try:
        # if track.allowStreaming is False:
        #     Printf.err("Download failed! " + track.title + ' not allow streaming.')
        #     return

        msg, stream = API.getStreamUrl(track.id, conf.audioQuality)
        if conf.showTrackInfo:
            Printf.track(track, stream)
        if not aigpy.string.isNull(msg) or stream is None:
            Printf.err(track.title + "." + msg)
            return
        path = getTrackPath(conf, track, stream, album, playlist)

        # check exist
        if conf.checkExist and isNeedDownload(path, stream.url) == False:
            Printf.success(aigpy.path.getFileName(path) + " (skip:already exists!)")
            return
        logging.info("[DL Track] name=" + aigpy.path.getFileName(path) + "\nurl=" + stream.url)
        tool = aigpy.download.DownloadTool(path + '.part', [stream.url])
        check, err = tool.start(conf.showProgress)

        if not check:
            Printf.err("Download failed! " + aigpy.path.getFileName(path) + ' (' + str(err) + ')')
            return
        # encrypted -> decrypt and remove encrypted file
        if aigpy.string.isNull(stream.encryptionKey):
            os.replace(path + '.part', path)
        else:
            key, nonce = decrypt_security_token(stream.encryptionKey)
            decrypt_file(path + '.part', path, key, nonce)
            os.remove(path + '.part')

        path = convertToM4a(path, stream.codec)

        # contributors
        msg, contributors = API.getTrackContributors(track.id)
        msg, tidalLyrics = API.getLyrics(track.id)

        lyrics = '' if tidalLyrics is None else tidalLyrics.subtitles
        if conf.addLyrics and lyrics == '':
            lyrics = getLyricsFromGemius(track.title, getArtistsName(track.artists), conf.lyricsServerProxy)

        if conf.lyricFile:
            if tidalLyrics is None:
                Printf.info(f'Failed to get lyrics from tidal!"{track.title}"')
            else:
                lrcPath = path.rsplit(".", 1)[0] + '.lrc'
                aigpy.fileHelper.write(lrcPath, tidalLyrics.subtitles, 'w')

        setMetaData(track, album, path, contributors, lyrics)
        Printf.success(aigpy.path.getFileName(path))
    except Exception as e:
        Printf.err("Download failed! " + track.title + ' (' + str(e) + ')')


def __downloadCover__(conf, album):
    if album == None:
        return
    path = getAlbumPath(conf, album) + '/cover.jpg'
    url = API.getCoverUrl(album.cover, "1280", "1280")
    if url is not None:
        aigpy.net.downloadFile(url, path)


def __saveAlbumInfo__(conf, album, tracks):
    if album == None:
        return
    path = getAlbumPath(conf, album) + '/AlbumInfo.txt'

    infos = ""
    infos += "[ID]          %s\n" % (str(album.id))
    infos += "[Title]       %s\n" % (str(album.title))
    infos += "[Artists]     %s\n" % (str(album.artist.name))
    infos += "[ReleaseDate] %s\n" % (str(album.releaseDate))
    infos += "[SongNum]     %s\n" % (str(album.numberOfTracks))
    infos += "[Duration]    %s\n" % (str(album.duration))
    infos += '\n'

    i = 0
    while True:
        if i >= int(album.numberOfVolumes):
            break
        i = i + 1
        infos += "===========CD %d=============\n" % i
        for item in tracks:
            if item.volumeNumber != i:
                continue
            infos += '{:<8}'.format("[%d]" % item.trackNumber)
            infos += "%s\n" % item.title
    aigpy.file.write(path, infos, "w+")


def __album__(conf, obj):
    Printf.album(obj)
    msg, tracks, videos = API.getItems(obj.id, Type.Album)
    if not aigpy.string.isNull(msg):
        Printf.err(msg)
        return
    if conf.saveAlbumInfo:
        __saveAlbumInfo__(conf, obj, tracks)
    if conf.saveCovers:
        __downloadCover__(conf, obj)
    for item in tracks:
        __downloadTrack__(conf, item, obj)
    for item in videos:
        __downloadVideo__(conf, item, obj)


def __track__(conf, obj):
    msg, album = API.getAlbum(obj.album.id)
    if conf.saveCovers:
        __downloadCover__(conf, album)
    __downloadTrack__(conf, obj, album)


def __video__(conf, obj):
    # Printf.video(obj)
    __downloadVideo__(conf, obj, obj.album)


def __artist__(conf, obj):
    msg, albums = API.getArtistAlbums(obj.id, conf.includeEP)
    Printf.artist(obj, len(albums))
    if not aigpy.string.isNull(msg):
        Printf.err(msg)
        return
    for item in albums:
        __album__(conf, item)


def __playlist__(conf, obj):
    Printf.playlist(obj)
    msg, tracks, videos = API.getItems(obj.uuid, Type.Playlist)
    if not aigpy.string.isNull(msg):
        Printf.err(msg)
        return

    for index, item in enumerate(tracks):
        mag, album = API.getAlbum(item.album.id)
        item.trackNumberOnPlaylist = index + 1
        __downloadTrack__(conf, item, album, obj)
        if conf.saveCovers and not conf.usePlaylistFolder:
            __downloadCover__(conf, album)
    for item in videos:
        __downloadVideo__(conf, item, None)
        

def __mix__(conf, obj: Mix):
    Printf.mix(obj)
    for index, item in enumerate(obj.tracks):
        mag, album = API.getAlbum(item.album.id)
        item.trackNumberOnPlaylist = index + 1
        __downloadTrack__(conf, item, album)
        if conf.saveCovers and not conf.usePlaylistFolder:
            __downloadCover__(conf, album)
    for item in obj.videos:
        __downloadVideo__(conf, item, None)


def file(user, conf, string):
    txt = aigpy.file.getContent(string)
    if aigpy.string.isNull(txt):
        Printf.err("Nothing can read!")
        return
    array = txt.split('\n')
    for item in array:
        if aigpy.string.isNull(item):
            continue
        if item[0] == '#':
            continue
        if item[0] == '[':
            continue
        start(user, conf, item)


def start(user, conf, string):
    __loadAPI__(user)
    if aigpy.string.isNull(string):
        Printf.err('Please enter something.')
        return

    strings = string.split(" ")
    for item in strings:
        if aigpy.string.isNull(item):
            continue
        if os.path.exists(item):
            file(user, conf, item)
            return

        msg, etype, obj = API.getByString(item)
        if etype == Type.Null or not aigpy.string.isNull(msg):
            Printf.err(msg + " [" + item + "]")
            return

        if etype == Type.Album:
            __album__(conf, obj)
        if etype == Type.Track:
            __track__(conf, obj)
        if etype == Type.Video:
            __loadVideoAPI__(user)
            __video__(conf, obj)
        if etype == Type.Artist:
            __artist__(conf, obj)
        if etype == Type.Playlist:
            __playlist__(conf, obj)
        if etype == Type.Mix:
            __mix__(conf, obj)
<|MERGE_RESOLUTION|>--- conflicted
+++ resolved
@@ -1,864 +1,555 @@
-#!/usr/bin/env python
-# -*- encoding: utf-8 -*-
-'''
-@File    :   download.py
-@Time    :   2020/11/08
-@Author  :   Yaronzz
-@Version :   1.0
-@Contact :   yaronhuang@foxmail.com
-@Desc    :   
-'''
-import logging
-import os
-import datetime
-
-import aigpy
-import lyricsgenius
-from tidal_dl.decryption import decrypt_file
-from tidal_dl.decryption import decrypt_security_token
-from tidal_dl.enums import Type, AudioQuality
-from tidal_dl.model import Track, Video, Lyrics, Mix
-from tidal_dl.printf import Printf
-from tidal_dl.settings import Settings
-from tidal_dl.tidal import TidalAPI
-from tidal_dl.util import getVideoPath, getTrackPath, getAlbumPath, getArtistsName, convertToM4a, setMetaData, \
-    isNeedDownload, API, getLyricsFromGemius
-
-
-def __loadAPI__(user):
-    API.key.accessToken = user.accessToken
-    API.key.userId = user.userid
-    API.key.countryCode = user.countryCode
-    # API.key.sessionId = user.sessionid1
-
-
-def __loadVideoAPI__(user):
-    API.key.accessToken = user.accessToken
-    API.key.userId = user.userid
-    API.key.countryCode = user.countryCode
-    # API.key.sessionId = user.sessionid2 if not aigpy.string.isNull(user.sessionid2) else user.sessionid1
-
-
-<<<<<<< HEAD
-# def __getIndexStr__(index):
-#     pre = "0"
-#     if index < 10:
-#         return pre + str(index)
-#     if index < 99:
-#         return str(index)
-#     return str(index)
-
-
-# def __getExtension__(url):
-#     if '.flac' in url:
-#         return '.flac'
-#     if '.mp4' in url:
-#         return '.mp4'
-#     return '.m4a'
-
-
-# def __getArtists__(array):
-#     ret = []
-#     for item in array:
-#         ret.append(item.name)
-#     return ret
-
-
-# def __getArtistsString__(artists):
-#     return ", ".join(map(lambda artist: artist.name, artists))
-
-
-# def __parseContributors__(roleType, Contributors):
-#     if Contributors is None:
-#         return None
-#     try:
-#         ret = []
-#         for item in Contributors['items']:
-#             if item['role'] == roleType:
-#                 ret.append(item['name'])
-#         return ret
-#     except:
-#         return None
-
-
-# GEMIUS = lyricsgenius.Genius('vNKbAWAE3rVY_48nRaiOrDcWNLvsxS-Z8qyG5XfEzTOtZvkTfg6P3pxOVlA2BjaW')
-#
-#
-# def __getLyrics__(trackName, artistName, proxy):
-#     try:
-#         if not aigpy.string.isNull(proxy):
-#             GEMIUS._session.proxies = {
-#                 'http': f'http://{proxy}',
-#                 'https': f'http://{proxy}',
-#             }
-#
-#         song = GEMIUS.search_song(trackName, artistName)
-#         return song.lyrics
-#     except:
-#         return ""
-
-#
-# def __setMetaData__(track, album, filepath, contributors, lyrics):
-#     obj = aigpy.tag.TagTool(filepath)
-#     obj.album = track.album.title
-#     obj.title = track.title
-#     if not aigpy.string.isNull(track.version):
-#         obj.title += ' (' + track.version + ')'
-#
-#     obj.artist =  map(lambda artist: artist.name, track.artists) # __getArtists__(track.artists)
-#     obj.copyright = track.copyRight
-#     obj.tracknumber = track.trackNumber
-#     obj.discnumber = track.volumeNumber
-#     obj.composer = __parseContributors__('Composer', contributors)
-#     obj.isrc = track.isrc
-#
-#     obj.albumartist = map(lambda artist: artist.name, album.artists) #__getArtists__(album.artists)
-#     obj.date = album.releaseDate
-#     obj.totaldisc = album.numberOfVolumes
-#     obj.lyrics = lyrics
-#     if obj.totaldisc <= 1:
-#         obj.totaltrack = album.numberOfTracks
-#     coverpath = API.getCoverUrl(album.cover, "1280", "1280")
-#     obj.save(coverpath)
-#     return
-
-
-# def __convertToM4a__(filepath, codec):
-#     if 'ac4' in codec or 'mha1' in codec:
-#         return filepath
-#     if '.mp4' not in filepath:
-#         return filepath
-#     newpath = filepath.replace('.mp4', '.m4a')
-#     aigpy.path.remove(newpath)
-#     os.rename(filepath, newpath)
-#     return newpath
-
-
-# def __stripPathParts__(stripped_path, separator):
-#     result = ""
-#     stripped_path = stripped_path.split(separator)
-#     for stripped_path_part in stripped_path:
-#         result += stripped_path_part.strip()
-#         if not stripped_path.index(stripped_path_part) == len(stripped_path) - 1:
-#             result += separator
-#     return result.strip()
-#
-#
-# def __stripPath__(path):
-#     result = __stripPathParts__(path, "/")
-#     result = __stripPathParts__(result, "\\")
-#     return result.strip()
-=======
-def __getIndexStr__(index):
-    pre = "0"
-    if index < 10:
-        return pre + str(index)
-    if index < 99:
-        return str(index)
-    return str(index)
-
-
-def __getExtension__(url):
-    if '.flac' in url:
-        return '.flac'
-    if '.mp4' in url:
-        return '.mp4'
-    return '.m4a'
-
-
-def __getArtists__(array):
-    ret = []
-    for item in array:
-        ret.append(item.name)
-    return ret
-
-
-def __getArtistsString__(artists):
-    return ", ".join(map(lambda artist: artist.name, artists))
-
-def __getArtistString__(artist):
-    return artist.name
-
-def __parseContributors__(roleType, Contributors):
-    if Contributors is None:
-        return None
-    try:
-        ret = []
-        for item in Contributors['items']:
-            if item['role'] == roleType:
-                ret.append(item['name'])
-        return ret
-    except:
-        return None
-
-
-GEMIUS = lyricsgenius.Genius('vNKbAWAE3rVY_48nRaiOrDcWNLvsxS-Z8qyG5XfEzTOtZvkTfg6P3pxOVlA2BjaW')
-
-
-def __getLyrics__(trackName, artistName, proxy):
-    try:
-        if not aigpy.string.isNull(proxy):
-            GEMIUS._session.proxies = {
-                'http': f'http://{proxy}',
-                'https': f'http://{proxy}',
-            }
-
-        song = GEMIUS.search_song(trackName, artistName)
-        return song.lyrics
-    except:
-        return ""
-
-
-def __setMetaData__(track, album, filepath, contributors, lyrics):
-    obj = aigpy.tag.TagTool(filepath)
-    obj.album = track.album.title
-    obj.title = track.title
-    if not aigpy.string.isNull(track.version):
-        obj.title += ' (' + track.version + ')'
-
-    obj.artist = __getArtists__(track.artists)
-    obj.copyright = track.copyRight
-    obj.tracknumber = track.trackNumber
-    obj.discnumber = track.volumeNumber
-    obj.composer = __parseContributors__('Composer', contributors)
-    obj.isrc = track.isrc
-
-    obj.albumartist = __getArtists__(album.artists)
-    obj.date = album.releaseDate
-    obj.totaldisc = album.numberOfVolumes
-    obj.lyrics = lyrics
-    if obj.totaldisc <= 1:
-        obj.totaltrack = album.numberOfTracks
-    coverpath = API.getCoverUrl(album.cover, "1280", "1280")
-    obj.save(coverpath)
-    return
-
-
-def __convertToM4a__(filepath, codec):
-    if 'ac4' in codec or 'mha1' in codec:
-        return filepath
-    if '.mp4' not in filepath:
-        return filepath
-    newpath = filepath.replace('.mp4', '.m4a')
-    aigpy.path.remove(newpath)
-    os.rename(filepath, newpath)
-    return newpath
-
-
-def __stripPathParts__(stripped_path, separator):
-    result = ""
-    stripped_path = stripped_path.split(separator)
-    for stripped_path_part in stripped_path:
-        result += stripped_path_part.strip()
-        if not stripped_path.index(stripped_path_part) == len(stripped_path) - 1:
-            result += separator
-    return result.strip()
-
-
-def __stripPath__(path):
-    result = __stripPathParts__(path, "/")
-    result = __stripPathParts__(result, "\\")
-    return result.strip()
->>>>>>> 6cc1805c
-
-
-def __secondsToTimeStr__(seconds):
-    time_string = str(datetime.timedelta(seconds=seconds))
-    if time_string.startswith('0:'):
-        time_string = time_string[2:]
-    return time_string
-
-
-# "{ArtistName}/{Flag} [{AlbumID}] [{AlbumYear}] {AlbumTitle}"
-<<<<<<< HEAD
-# def getAlbumPath(conf: Settings, album):
-#     base = conf.downloadPath + '/Album/'
-#     artist = aigpy.path.replaceLimitChar(__getArtistsString__(album.artists), '-')
-#     # album folder pre: [ME][ID]
-#     flag = API.getFlag(album, Type.Album, True, "")
-#     if conf.audioQuality != AudioQuality.Master:
-#         flag = flag.replace("M", "")
-#     if not conf.addExplicitTag:
-#         flag = flag.replace("E", "")
-#     if not aigpy.string.isNull(flag):
-#         flag = "[" + flag + "] "
-#
-#     sid = str(album.id)
-#     # album and addyear
-#     albumname = aigpy.path.replaceLimitChar(album.title, '-')
-#     year = ""
-#     if album.releaseDate is not None:
-#         year = aigpy.string.getSubOnlyEnd(album.releaseDate, '-')
-#     # retpath
-#     retpath = conf.albumFolderFormat
-#     if retpath is None or len(retpath) <= 0:
-#         retpath = Settings.getDefaultAlbumFolderFormat()
-#     retpath = retpath.replace(R"{ArtistName}", artist.strip())
-#     retpath = retpath.replace(R"{Flag}", flag)
-#     retpath = retpath.replace(R"{AlbumID}", sid)
-#     retpath = retpath.replace(R"{AlbumYear}", year)
-#     retpath = retpath.replace(R"{AlbumTitle}", albumname.strip())
-#     retpath = __stripPath__(retpath.strip())
-#     return base + retpath
-#
-#
-# def __getAlbumPath2__(conf, album):
-#     # outputdir/Album/artist/
-#     artist = aigpy.path.replaceLimitChar(__getArtistsString__(album.artists), '-').strip()
-#     base = conf.downloadPath + '/Album/' + artist + '/'
-#
-#     # album folder pre: [ME][ID]
-#     flag = API.getFlag(album, Type.Album, True, "")
-#     if conf.audioQuality != AudioQuality.Master:
-#         flag = flag.replace("M", "")
-#     if not conf.addExplicitTag:
-#         flag = flag.replace("E", "")
-#     if not aigpy.string.isNull(flag):
-#         flag = "[" + flag + "] "
-#
-#     sid = "[" + str(album.id) + "] " if conf.addAlbumIDBeforeFolder else ""
-#
-#     # album and addyear
-#     albumname = aigpy.path.replaceLimitChar(album.title, '-').strip()
-#     year = ""
-#     if conf.addYear and album.releaseDate is not None:
-#         year = "[" + aigpy.string.getSubOnlyEnd(album.releaseDate, '-') + "] "
-#     return base + flag + sid + year + albumname + '/'
-#
-#
-# def getPlaylistPath(conf, playlist):
-#     # outputdir/Playlist/
-#     base = conf.downloadPath + '/Playlist/'
-#     # name
-#     name = aigpy.path.replaceLimitChar(playlist.title, '-')
-#     return base + name + '/'
-#
-#
-# # "{TrackNumber} - {ArtistName} - {TrackTitle}{ExplicitFlag}"
-#
-#
-# def getTrackPath(conf: Settings, track, stream, album=None, playlist=None):
-#     if album is not None:
-#         base = getAlbumPath(conf, album) + '/'
-#         if album.numberOfVolumes > 1:
-#             base += 'CD' + str(track.volumeNumber) + '/'
-#     if playlist is not None and conf.usePlaylistFolder:
-#         base = getPlaylistPath(conf, playlist)
-#     # number
-#     number = __getIndexStr__(track.trackNumber)
-#     if playlist is not None and conf.usePlaylistFolder:
-#         number = __getIndexStr__(track.trackNumberOnPlaylist)
-#     # artist
-#     artist = aigpy.path.replaceLimitChar(__getArtistsString__(track.artists), '-')
-#     # title
-#     title = track.title
-#     if not aigpy.string.isNull(track.version):
-#         title += ' (' + track.version + ')'
-#     title = aigpy.path.replaceLimitChar(title, '-')
-#     # get explicit
-#     explicit = "(Explicit)" if conf.addExplicitTag and track.explicit else ''
-#     # album and addyear
-#     albumname = aigpy.path.replaceLimitChar(album.title, '-')
-#     year = ""
-#     if album.releaseDate is not None:
-#         year = aigpy.string.getSubOnlyEnd(album.releaseDate, '-')
-#     # extension
-#     extension = __getExtension__(stream.url)
-#     retpath = conf.trackFileFormat
-#     if retpath is None or len(retpath) <= 0:
-#         retpath = Settings.getDefaultTrackFileFormat()
-#     retpath = retpath.replace(R"{TrackNumber}", number)
-#     retpath = retpath.replace(R"{ArtistName}", artist.strip())
-#     retpath = retpath.replace(R"{TrackTitle}", title)
-#     retpath = retpath.replace(R"{ExplicitFlag}", explicit)
-#     retpath = retpath.replace(R"{AlbumYear}", year)
-#     retpath = retpath.replace(R"{AlbumTitle}", albumname.strip())
-#     retpath = retpath.strip()
-#     return base + retpath + extension
-#
-#
-# def __getTrackPath2__(conf, track, stream, album=None, playlist=None):
-#     if album is not None:
-#         base = getAlbumPath(conf, album)
-#         if album.numberOfVolumes > 1:
-#             base += 'CD' + str(track.volumeNumber) + '/'
-#     if playlist is not None and conf.usePlaylistFolder:
-#         base = getPlaylistPath(conf, playlist)
-#
-#     # hyphen
-#     hyphen = ' - ' if conf.addHyphen else ' '
-#     # get number
-#     number = ''
-#     if conf.useTrackNumber:
-#         number = __getIndexStr__(track.trackNumber) + hyphen
-#         if playlist is not None:
-#             number = __getIndexStr__(track.trackNumberOnPlaylist) + hyphen
-#     # get artist
-#     artist = ''
-#     if conf.artistBeforeTitle:
-#         artist = aigpy.path.replaceLimitChar(__getArtistsString__(track.artists), '-') + hyphen
-#     # get explicit
-#     explicit = "(Explicit)" if conf.addExplicitTag and track.explicit else ''
-#     # title
-#     title = track.title
-#     if not aigpy.string.isNull(track.version):
-#         title += ' - ' + track.version
-#     title = aigpy.path.replaceLimitChar(title, '-')
-#     # extension
-#     extension = __getExtension__(stream.url)
-#     return base + number + artist.strip() + title + explicit + extension
-#
-#
-# def getVideoPath(conf, video, album=None, playlist=None):
-#     if album is not None and album.title is not None:
-#         base = getAlbumPath(conf, album)
-#     elif playlist is not None and conf.usePlaylistFolder:
-#         base = getPlaylistPath(conf, playlist)
-#     else:
-#         base = conf.downloadPath + '/Video/'
-#
-#     # hyphen
-#     hyphen = ' - ' if conf.addHyphen else ' '
-#     # get number
-#     number = ''
-#     if conf.useTrackNumber:
-#         number = __getIndexStr__(video.trackNumber) + hyphen
-#     # get artist
-#     artist = ''
-#     if conf.artistBeforeTitle:
-#         artist = aigpy.path.replaceLimitChar(__getArtistsString__(video.artists), '-') + hyphen
-#     # get explicit
-#     explicit = "(Explicit)" if conf.addExplicitTag and video.explicit else ''
-#     # title
-#     title = aigpy.path.replaceLimitChar(video.title, '-')
-#     # extension
-#     extension = ".mp4"
-#     return base + number + artist.strip() + title + explicit + extension
-
-
-# def __isNeedDownload__(path, url):
-#     curSize = aigpy.file.getSize(path)
-#     if curSize <= 0:
-#         return True
-#     netSize = aigpy.net.getSize(url)
-#     if curSize >= netSize:
-#         return False
-#     return True
-=======
-def __getAlbumPath__(conf: Settings, album):
-    base = conf.downloadPath + '/Album/'
-    artist = aigpy.path.replaceLimitChar(__getArtistsString__(album.artists), '-')
-    albumArtistName = __getArtistString__(album.artist)
-    # album folder pre: [ME][ID]
-    flag = API.getFlag(album, Type.Album, True, "")
-    if conf.audioQuality != AudioQuality.Master:
-        flag = flag.replace("M", "")
-    if not conf.addExplicitTag:
-        flag = flag.replace("E", "")
-    if not aigpy.string.isNull(flag):
-        flag = "[" + flag + "] "
-
-    sid = str(album.id)
-    # album and addyear
-    albumname = aigpy.path.replaceLimitChar(album.title, '-')
-    year = ""
-    if album.releaseDate is not None:
-        year = aigpy.string.getSubOnlyEnd(album.releaseDate, '-')
-    # retpath
-    retpath = conf.albumFolderFormat
-    if retpath is None or len(retpath) <= 0:
-        retpath = Settings.getDefaultAlbumFolderFormat()
-    retpath = retpath.replace(R"{ArtistName}", artist.strip())
-    retpath = retpath.replace(R"{AlbumArtistName}", albumArtistName.strip())
-    retpath = retpath.replace(R"{Flag}", flag)
-    retpath = retpath.replace(R"{AlbumID}", sid)
-    retpath = retpath.replace(R"{AlbumYear}", year)
-    retpath = retpath.replace(R"{AlbumTitle}", albumname.strip())
-    retpath = retpath.replace(R"{AudioQuality}", album.audioQuality)
-    retpath = retpath.replace(R"{DurationSeconds}", str(album.duration))
-    retpath = retpath.replace(R"{Duration}", __secondsToTimeStr__(album.duration))
-    retpath = retpath.replace(R"{NumberOfTracks}", str(album.numberOfTracks))
-    retpath = retpath.replace(R"{NumberOfVideos}", str(album.numberOfVideos))
-    retpath = retpath.replace(R"{NumberOfVolumes}", str(album.numberOfVolumes))
-    retpath = retpath.replace(R"{ReleaseDate}", album.releaseDate)
-    retpath = retpath.replace(R"{RecordType}", album.type)
-    retpath = __stripPath__(retpath.strip())
-    return base + retpath
-
-
-def __getAlbumPath2__(conf, album):
-    # outputdir/Album/artist/
-    artist = aigpy.path.replaceLimitChar(__getArtistsString__(album.artists), '-').strip()
-    base = conf.downloadPath + '/Album/' + artist + '/'
-
-    # album folder pre: [ME][ID]
-    flag = API.getFlag(album, Type.Album, True, "")
-    if conf.audioQuality != AudioQuality.Master:
-        flag = flag.replace("M", "")
-    if not conf.addExplicitTag:
-        flag = flag.replace("E", "")
-    if not aigpy.string.isNull(flag):
-        flag = "[" + flag + "] "
-
-    sid = "[" + str(album.id) + "] " if conf.addAlbumIDBeforeFolder else ""
-
-    # album and addyear
-    albumname = aigpy.path.replaceLimitChar(album.title, '-').strip()
-    year = ""
-    if conf.addYear and album.releaseDate is not None:
-        year = "[" + aigpy.string.getSubOnlyEnd(album.releaseDate, '-') + "] "
-    return base + flag + sid + year + albumname + '/'
-
-
-def __getPlaylistPath__(conf, playlist):
-    # outputdir/Playlist/
-    base = conf.downloadPath + '/Playlist/'
-    # name
-    name = aigpy.path.replaceLimitChar(playlist.title, '-')
-    return base + name + '/'
-
-
-# "{TrackNumber} - {ArtistName} - {TrackTitle}{ExplicitFlag}"
-
-
-def __getTrackPath__(conf: Settings, track, stream, album=None, playlist=None):
-    if album is not None:
-        base = __getAlbumPath__(conf, album) + '/'
-        if album.numberOfVolumes > 1:
-            base += 'CD' + str(track.volumeNumber) + '/'
-    if playlist is not None and conf.usePlaylistFolder:
-        base = __getPlaylistPath__(conf, playlist)
-    # number
-    number = __getIndexStr__(track.trackNumber)
-    if playlist is not None and conf.usePlaylistFolder:
-        number = __getIndexStr__(track.trackNumberOnPlaylist)
-    # artist
-    artist = aigpy.path.replaceLimitChar(__getArtistsString__(track.artists), '-')
-    # title
-    title = track.title
-    if not aigpy.string.isNull(track.version):
-        title += ' (' + track.version + ')'
-    title = aigpy.path.replaceLimitChar(title, '-')
-    # get explicit
-    explicit = "(Explicit)" if conf.addExplicitTag and track.explicit else ''
-    # album and addyear
-    albumname = aigpy.path.replaceLimitChar(album.title, '-')
-    year = ""
-    if album.releaseDate is not None:
-        year = aigpy.string.getSubOnlyEnd(album.releaseDate, '-')
-    # extension
-    extension = __getExtension__(stream.url)
-    retpath = conf.trackFileFormat
-    if retpath is None or len(retpath) <= 0:
-        retpath = Settings.getDefaultTrackFileFormat()
-    retpath = retpath.replace(R"{TrackNumber}", number)
-    retpath = retpath.replace(R"{ArtistName}", artist.strip())
-    retpath = retpath.replace(R"{TrackTitle}", title)
-    retpath = retpath.replace(R"{ExplicitFlag}", explicit)
-    retpath = retpath.replace(R"{AlbumYear}", year)
-    retpath = retpath.replace(R"{AlbumTitle}", albumname.strip())
-    retpath = retpath.replace(R"{AudioQuality}", track.audioQuality)
-    retpath = retpath.replace(R"{DurationSeconds}", str(track.duration))
-    retpath = retpath.replace(R"{Duration}", __secondsToTimeStr__(track.duration))
-    retpath = retpath.strip()
-    return base + retpath + extension
-
-
-def __getTrackPath2__(conf, track, stream, album=None, playlist=None):
-    if album is not None:
-        base = __getAlbumPath__(conf, album)
-        if album.numberOfVolumes > 1:
-            base += 'CD' + str(track.volumeNumber) + '/'
-    if playlist is not None and conf.usePlaylistFolder:
-        base = __getPlaylistPath__(conf, playlist)
-
-    # hyphen
-    hyphen = ' - ' if conf.addHyphen else ' '
-    # get number
-    number = ''
-    if conf.useTrackNumber:
-        number = __getIndexStr__(track.trackNumber) + hyphen
-        if playlist is not None:
-            number = __getIndexStr__(track.trackNumberOnPlaylist) + hyphen
-    # get artist
-    artist = ''
-    if conf.artistBeforeTitle:
-        artist = aigpy.path.replaceLimitChar(__getArtistsString__(track.artists), '-') + hyphen
-    # get explicit
-    explicit = "(Explicit)" if conf.addExplicitTag and track.explicit else ''
-    # title
-    title = track.title
-    if not aigpy.string.isNull(track.version):
-        title += ' - ' + track.version
-    title = aigpy.path.replaceLimitChar(title, '-')
-    # extension
-    extension = __getExtension__(stream.url)
-    return base + number + artist.strip() + title + explicit + extension
-
-
-def __getVideoPath__(conf, video, album=None, playlist=None):
-    if album is not None and album.title is not None:
-        base = __getAlbumPath__(conf, album)
-    elif playlist is not None and conf.usePlaylistFolder:
-        base = __getPlaylistPath__(conf, playlist)
-    else:
-        base = conf.downloadPath + '/Video/'
-
-    # hyphen
-    hyphen = ' - ' if conf.addHyphen else ' '
-    # get number
-    number = ''
-    if conf.useTrackNumber:
-        number = __getIndexStr__(video.trackNumber) + hyphen
-    # get artist
-    artist = ''
-    if conf.artistBeforeTitle:
-        artist = aigpy.path.replaceLimitChar(__getArtistsString__(video.artists), '-') + hyphen
-    # get explicit
-    explicit = "(Explicit)" if conf.addExplicitTag and video.explicit else ''
-    # title
-    title = aigpy.path.replaceLimitChar(video.title, '-')
-    # extension
-    extension = ".mp4"
-    return base + number + artist.strip() + title + explicit + extension
-
-
-def __isNeedDownload__(path, url):
-    curSize = aigpy.file.getSize(path)
-    if curSize <= 0:
-        return True
-    netSize = aigpy.net.getSize(url)
-    if curSize >= netSize:
-        return False
-    return True
->>>>>>> 6cc1805c
-
-
-def __downloadVideo__(conf, video: Video, album=None, playlist=None):
-    if video.allowStreaming is False:
-        Printf.err("Download failed! " + video.title + ' not allow streaming.')
-        return
-
-    msg, stream = API.getVideoStreamUrl(video.id, conf.videoQuality)
-    Printf.video(video, stream)
-    if not aigpy.string.isNull(msg):
-        Printf.err(video.title + "." + msg)
-        return
-    path = getVideoPath(conf, video, album, playlist)
-
-    logging.info("[DL Video] name=" + aigpy.path.getFileName(path) + "\nurl=" + stream.m3u8Url)
-    check, msg = aigpy.m3u8.download(stream.m3u8Url, path)
-    if check is True:
-        Printf.success(aigpy.path.getFileName(path))
-    else:
-        Printf.err("\nDownload failed!" + msg + '(' + aigpy.path.getFileName(path) + ')')
-
-
-def __downloadTrack__(conf: Settings, track: Track, album=None, playlist=None):
-    try:
-        # if track.allowStreaming is False:
-        #     Printf.err("Download failed! " + track.title + ' not allow streaming.')
-        #     return
-
-        msg, stream = API.getStreamUrl(track.id, conf.audioQuality)
-        if conf.showTrackInfo:
-            Printf.track(track, stream)
-        if not aigpy.string.isNull(msg) or stream is None:
-            Printf.err(track.title + "." + msg)
-            return
-        path = getTrackPath(conf, track, stream, album, playlist)
-
-        # check exist
-        if conf.checkExist and isNeedDownload(path, stream.url) == False:
-            Printf.success(aigpy.path.getFileName(path) + " (skip:already exists!)")
-            return
-        logging.info("[DL Track] name=" + aigpy.path.getFileName(path) + "\nurl=" + stream.url)
-        tool = aigpy.download.DownloadTool(path + '.part', [stream.url])
-        check, err = tool.start(conf.showProgress)
-
-        if not check:
-            Printf.err("Download failed! " + aigpy.path.getFileName(path) + ' (' + str(err) + ')')
-            return
-        # encrypted -> decrypt and remove encrypted file
-        if aigpy.string.isNull(stream.encryptionKey):
-            os.replace(path + '.part', path)
-        else:
-            key, nonce = decrypt_security_token(stream.encryptionKey)
-            decrypt_file(path + '.part', path, key, nonce)
-            os.remove(path + '.part')
-
-        path = convertToM4a(path, stream.codec)
-
-        # contributors
-        msg, contributors = API.getTrackContributors(track.id)
-        msg, tidalLyrics = API.getLyrics(track.id)
-
-        lyrics = '' if tidalLyrics is None else tidalLyrics.subtitles
-        if conf.addLyrics and lyrics == '':
-            lyrics = getLyricsFromGemius(track.title, getArtistsName(track.artists), conf.lyricsServerProxy)
-
-        if conf.lyricFile:
-            if tidalLyrics is None:
-                Printf.info(f'Failed to get lyrics from tidal!"{track.title}"')
-            else:
-                lrcPath = path.rsplit(".", 1)[0] + '.lrc'
-                aigpy.fileHelper.write(lrcPath, tidalLyrics.subtitles, 'w')
-
-        setMetaData(track, album, path, contributors, lyrics)
-        Printf.success(aigpy.path.getFileName(path))
-    except Exception as e:
-        Printf.err("Download failed! " + track.title + ' (' + str(e) + ')')
-
-
-def __downloadCover__(conf, album):
-    if album == None:
-        return
-    path = getAlbumPath(conf, album) + '/cover.jpg'
-    url = API.getCoverUrl(album.cover, "1280", "1280")
-    if url is not None:
-        aigpy.net.downloadFile(url, path)
-
-
-def __saveAlbumInfo__(conf, album, tracks):
-    if album == None:
-        return
-    path = getAlbumPath(conf, album) + '/AlbumInfo.txt'
-
-    infos = ""
-    infos += "[ID]          %s\n" % (str(album.id))
-    infos += "[Title]       %s\n" % (str(album.title))
-    infos += "[Artists]     %s\n" % (str(album.artist.name))
-    infos += "[ReleaseDate] %s\n" % (str(album.releaseDate))
-    infos += "[SongNum]     %s\n" % (str(album.numberOfTracks))
-    infos += "[Duration]    %s\n" % (str(album.duration))
-    infos += '\n'
-
-    i = 0
-    while True:
-        if i >= int(album.numberOfVolumes):
-            break
-        i = i + 1
-        infos += "===========CD %d=============\n" % i
-        for item in tracks:
-            if item.volumeNumber != i:
-                continue
-            infos += '{:<8}'.format("[%d]" % item.trackNumber)
-            infos += "%s\n" % item.title
-    aigpy.file.write(path, infos, "w+")
-
-
-def __album__(conf, obj):
-    Printf.album(obj)
-    msg, tracks, videos = API.getItems(obj.id, Type.Album)
-    if not aigpy.string.isNull(msg):
-        Printf.err(msg)
-        return
-    if conf.saveAlbumInfo:
-        __saveAlbumInfo__(conf, obj, tracks)
-    if conf.saveCovers:
-        __downloadCover__(conf, obj)
-    for item in tracks:
-        __downloadTrack__(conf, item, obj)
-    for item in videos:
-        __downloadVideo__(conf, item, obj)
-
-
-def __track__(conf, obj):
-    msg, album = API.getAlbum(obj.album.id)
-    if conf.saveCovers:
-        __downloadCover__(conf, album)
-    __downloadTrack__(conf, obj, album)
-
-
-def __video__(conf, obj):
-    # Printf.video(obj)
-    __downloadVideo__(conf, obj, obj.album)
-
-
-def __artist__(conf, obj):
-    msg, albums = API.getArtistAlbums(obj.id, conf.includeEP)
-    Printf.artist(obj, len(albums))
-    if not aigpy.string.isNull(msg):
-        Printf.err(msg)
-        return
-    for item in albums:
-        __album__(conf, item)
-
-
-def __playlist__(conf, obj):
-    Printf.playlist(obj)
-    msg, tracks, videos = API.getItems(obj.uuid, Type.Playlist)
-    if not aigpy.string.isNull(msg):
-        Printf.err(msg)
-        return
-
-    for index, item in enumerate(tracks):
-        mag, album = API.getAlbum(item.album.id)
-        item.trackNumberOnPlaylist = index + 1
-        __downloadTrack__(conf, item, album, obj)
-        if conf.saveCovers and not conf.usePlaylistFolder:
-            __downloadCover__(conf, album)
-    for item in videos:
-        __downloadVideo__(conf, item, None)
-        
-
-def __mix__(conf, obj: Mix):
-    Printf.mix(obj)
-    for index, item in enumerate(obj.tracks):
-        mag, album = API.getAlbum(item.album.id)
-        item.trackNumberOnPlaylist = index + 1
-        __downloadTrack__(conf, item, album)
-        if conf.saveCovers and not conf.usePlaylistFolder:
-            __downloadCover__(conf, album)
-    for item in obj.videos:
-        __downloadVideo__(conf, item, None)
-
-
-def file(user, conf, string):
-    txt = aigpy.file.getContent(string)
-    if aigpy.string.isNull(txt):
-        Printf.err("Nothing can read!")
-        return
-    array = txt.split('\n')
-    for item in array:
-        if aigpy.string.isNull(item):
-            continue
-        if item[0] == '#':
-            continue
-        if item[0] == '[':
-            continue
-        start(user, conf, item)
-
-
-def start(user, conf, string):
-    __loadAPI__(user)
-    if aigpy.string.isNull(string):
-        Printf.err('Please enter something.')
-        return
-
-    strings = string.split(" ")
-    for item in strings:
-        if aigpy.string.isNull(item):
-            continue
-        if os.path.exists(item):
-            file(user, conf, item)
-            return
-
-        msg, etype, obj = API.getByString(item)
-        if etype == Type.Null or not aigpy.string.isNull(msg):
-            Printf.err(msg + " [" + item + "]")
-            return
-
-        if etype == Type.Album:
-            __album__(conf, obj)
-        if etype == Type.Track:
-            __track__(conf, obj)
-        if etype == Type.Video:
-            __loadVideoAPI__(user)
-            __video__(conf, obj)
-        if etype == Type.Artist:
-            __artist__(conf, obj)
-        if etype == Type.Playlist:
-            __playlist__(conf, obj)
-        if etype == Type.Mix:
-            __mix__(conf, obj)
+#!/usr/bin/env python
+# -*- encoding: utf-8 -*-
+'''
+@File    :   download.py
+@Time    :   2020/11/08
+@Author  :   Yaronzz
+@Version :   1.0
+@Contact :   yaronhuang@foxmail.com
+@Desc    :   
+'''
+import logging
+import os
+import datetime
+
+import aigpy
+import lyricsgenius
+from tidal_dl.decryption import decrypt_file
+from tidal_dl.decryption import decrypt_security_token
+from tidal_dl.enums import Type, AudioQuality
+from tidal_dl.model import Track, Video, Lyrics, Mix
+from tidal_dl.printf import Printf
+from tidal_dl.settings import Settings
+from tidal_dl.tidal import TidalAPI
+from tidal_dl.util import getVideoPath, getTrackPath, getAlbumPath, getArtistsName, convertToM4a, setMetaData, \
+    isNeedDownload, API, getLyricsFromGemius
+
+
+def __loadAPI__(user):
+    API.key.accessToken = user.accessToken
+    API.key.userId = user.userid
+    API.key.countryCode = user.countryCode
+    # API.key.sessionId = user.sessionid1
+
+
+def __loadVideoAPI__(user):
+    API.key.accessToken = user.accessToken
+    API.key.userId = user.userid
+    API.key.countryCode = user.countryCode
+    # API.key.sessionId = user.sessionid2 if not aigpy.string.isNull(user.sessionid2) else user.sessionid1
+
+
+# def __getIndexStr__(index):
+#     pre = "0"
+#     if index < 10:
+#         return pre + str(index)
+#     if index < 99:
+#         return str(index)
+#     return str(index)
+
+
+# def __getExtension__(url):
+#     if '.flac' in url:
+#         return '.flac'
+#     if '.mp4' in url:
+#         return '.mp4'
+#     return '.m4a'
+
+
+# def __getArtists__(array):
+#     ret = []
+#     for item in array:
+#         ret.append(item.name)
+#     return ret
+
+
+# def __getArtistsString__(artists):
+#     return ", ".join(map(lambda artist: artist.name, artists))
+
+
+# def __parseContributors__(roleType, Contributors):
+#     if Contributors is None:
+#         return None
+#     try:
+#         ret = []
+#         for item in Contributors['items']:
+#             if item['role'] == roleType:
+#                 ret.append(item['name'])
+#         return ret
+#     except:
+#         return None
+
+
+# GEMIUS = lyricsgenius.Genius('vNKbAWAE3rVY_48nRaiOrDcWNLvsxS-Z8qyG5XfEzTOtZvkTfg6P3pxOVlA2BjaW')
+#
+#
+# def __getLyrics__(trackName, artistName, proxy):
+#     try:
+#         if not aigpy.string.isNull(proxy):
+#             GEMIUS._session.proxies = {
+#                 'http': f'http://{proxy}',
+#                 'https': f'http://{proxy}',
+#             }
+#
+#         song = GEMIUS.search_song(trackName, artistName)
+#         return song.lyrics
+#     except:
+#         return ""
+
+#
+# def __setMetaData__(track, album, filepath, contributors, lyrics):
+#     obj = aigpy.tag.TagTool(filepath)
+#     obj.album = track.album.title
+#     obj.title = track.title
+#     if not aigpy.string.isNull(track.version):
+#         obj.title += ' (' + track.version + ')'
+#
+#     obj.artist =  map(lambda artist: artist.name, track.artists) # __getArtists__(track.artists)
+#     obj.copyright = track.copyRight
+#     obj.tracknumber = track.trackNumber
+#     obj.discnumber = track.volumeNumber
+#     obj.composer = __parseContributors__('Composer', contributors)
+#     obj.isrc = track.isrc
+#
+#     obj.albumartist = map(lambda artist: artist.name, album.artists) #__getArtists__(album.artists)
+#     obj.date = album.releaseDate
+#     obj.totaldisc = album.numberOfVolumes
+#     obj.lyrics = lyrics
+#     if obj.totaldisc <= 1:
+#         obj.totaltrack = album.numberOfTracks
+#     coverpath = API.getCoverUrl(album.cover, "1280", "1280")
+#     obj.save(coverpath)
+#     return
+
+
+# def __convertToM4a__(filepath, codec):
+#     if 'ac4' in codec or 'mha1' in codec:
+#         return filepath
+#     if '.mp4' not in filepath:
+#         return filepath
+#     newpath = filepath.replace('.mp4', '.m4a')
+#     aigpy.path.remove(newpath)
+#     os.rename(filepath, newpath)
+#     return newpath
+
+
+# def __stripPathParts__(stripped_path, separator):
+#     result = ""
+#     stripped_path = stripped_path.split(separator)
+#     for stripped_path_part in stripped_path:
+#         result += stripped_path_part.strip()
+#         if not stripped_path.index(stripped_path_part) == len(stripped_path) - 1:
+#             result += separator
+#     return result.strip()
+#
+#
+# def __stripPath__(path):
+#     result = __stripPathParts__(path, "/")
+#     result = __stripPathParts__(result, "\\")
+#     return result.strip()
+
+# "{ArtistName}/{Flag} [{AlbumID}] [{AlbumYear}] {AlbumTitle}"
+# def getAlbumPath(conf: Settings, album):
+#     base = conf.downloadPath + '/Album/'
+#     artist = aigpy.path.replaceLimitChar(__getArtistsString__(album.artists), '-')
+#     # album folder pre: [ME][ID]
+#     flag = API.getFlag(album, Type.Album, True, "")
+#     if conf.audioQuality != AudioQuality.Master:
+#         flag = flag.replace("M", "")
+#     if not conf.addExplicitTag:
+#         flag = flag.replace("E", "")
+#     if not aigpy.string.isNull(flag):
+#         flag = "[" + flag + "] "
+#
+#     sid = str(album.id)
+#     # album and addyear
+#     albumname = aigpy.path.replaceLimitChar(album.title, '-')
+#     year = ""
+#     if album.releaseDate is not None:
+#         year = aigpy.string.getSubOnlyEnd(album.releaseDate, '-')
+#     # retpath
+#     retpath = conf.albumFolderFormat
+#     if retpath is None or len(retpath) <= 0:
+#         retpath = Settings.getDefaultAlbumFolderFormat()
+#     retpath = retpath.replace(R"{ArtistName}", artist.strip())
+#     retpath = retpath.replace(R"{Flag}", flag)
+#     retpath = retpath.replace(R"{AlbumID}", sid)
+#     retpath = retpath.replace(R"{AlbumYear}", year)
+#     retpath = retpath.replace(R"{AlbumTitle}", albumname.strip())
+#     retpath = __stripPath__(retpath.strip())
+#     return base + retpath
+#
+#
+# def __getAlbumPath2__(conf, album):
+#     # outputdir/Album/artist/
+#     artist = aigpy.path.replaceLimitChar(__getArtistsString__(album.artists), '-').strip()
+#     base = conf.downloadPath + '/Album/' + artist + '/'
+#
+#     # album folder pre: [ME][ID]
+#     flag = API.getFlag(album, Type.Album, True, "")
+#     if conf.audioQuality != AudioQuality.Master:
+#         flag = flag.replace("M", "")
+#     if not conf.addExplicitTag:
+#         flag = flag.replace("E", "")
+#     if not aigpy.string.isNull(flag):
+#         flag = "[" + flag + "] "
+#
+#     sid = "[" + str(album.id) + "] " if conf.addAlbumIDBeforeFolder else ""
+#
+#     # album and addyear
+#     albumname = aigpy.path.replaceLimitChar(album.title, '-').strip()
+#     year = ""
+#     if conf.addYear and album.releaseDate is not None:
+#         year = "[" + aigpy.string.getSubOnlyEnd(album.releaseDate, '-') + "] "
+#     return base + flag + sid + year + albumname + '/'
+#
+#
+# def getPlaylistPath(conf, playlist):
+#     # outputdir/Playlist/
+#     base = conf.downloadPath + '/Playlist/'
+#     # name
+#     name = aigpy.path.replaceLimitChar(playlist.title, '-')
+#     return base + name + '/'
+#
+#
+# # "{TrackNumber} - {ArtistName} - {TrackTitle}{ExplicitFlag}"
+#
+#
+# def getTrackPath(conf: Settings, track, stream, album=None, playlist=None):
+#     if album is not None:
+#         base = getAlbumPath(conf, album) + '/'
+#         if album.numberOfVolumes > 1:
+#             base += 'CD' + str(track.volumeNumber) + '/'
+#     if playlist is not None and conf.usePlaylistFolder:
+#         base = getPlaylistPath(conf, playlist)
+#     # number
+#     number = __getIndexStr__(track.trackNumber)
+#     if playlist is not None and conf.usePlaylistFolder:
+#         number = __getIndexStr__(track.trackNumberOnPlaylist)
+#     # artist
+#     artist = aigpy.path.replaceLimitChar(__getArtistsString__(track.artists), '-')
+#     # title
+#     title = track.title
+#     if not aigpy.string.isNull(track.version):
+#         title += ' (' + track.version + ')'
+#     title = aigpy.path.replaceLimitChar(title, '-')
+#     # get explicit
+#     explicit = "(Explicit)" if conf.addExplicitTag and track.explicit else ''
+#     # album and addyear
+#     albumname = aigpy.path.replaceLimitChar(album.title, '-')
+#     year = ""
+#     if album.releaseDate is not None:
+#         year = aigpy.string.getSubOnlyEnd(album.releaseDate, '-')
+#     # extension
+#     extension = __getExtension__(stream.url)
+#     retpath = conf.trackFileFormat
+#     if retpath is None or len(retpath) <= 0:
+#         retpath = Settings.getDefaultTrackFileFormat()
+#     retpath = retpath.replace(R"{TrackNumber}", number)
+#     retpath = retpath.replace(R"{ArtistName}", artist.strip())
+#     retpath = retpath.replace(R"{TrackTitle}", title)
+#     retpath = retpath.replace(R"{ExplicitFlag}", explicit)
+#     retpath = retpath.replace(R"{AlbumYear}", year)
+#     retpath = retpath.replace(R"{AlbumTitle}", albumname.strip())
+#     retpath = retpath.strip()
+#     return base + retpath + extension
+#
+#
+# def __getTrackPath2__(conf, track, stream, album=None, playlist=None):
+#     if album is not None:
+#         base = getAlbumPath(conf, album)
+#         if album.numberOfVolumes > 1:
+#             base += 'CD' + str(track.volumeNumber) + '/'
+#     if playlist is not None and conf.usePlaylistFolder:
+#         base = getPlaylistPath(conf, playlist)
+#
+#     # hyphen
+#     hyphen = ' - ' if conf.addHyphen else ' '
+#     # get number
+#     number = ''
+#     if conf.useTrackNumber:
+#         number = __getIndexStr__(track.trackNumber) + hyphen
+#         if playlist is not None:
+#             number = __getIndexStr__(track.trackNumberOnPlaylist) + hyphen
+#     # get artist
+#     artist = ''
+#     if conf.artistBeforeTitle:
+#         artist = aigpy.path.replaceLimitChar(__getArtistsString__(track.artists), '-') + hyphen
+#     # get explicit
+#     explicit = "(Explicit)" if conf.addExplicitTag and track.explicit else ''
+#     # title
+#     title = track.title
+#     if not aigpy.string.isNull(track.version):
+#         title += ' - ' + track.version
+#     title = aigpy.path.replaceLimitChar(title, '-')
+#     # extension
+#     extension = __getExtension__(stream.url)
+#     return base + number + artist.strip() + title + explicit + extension
+#
+#
+# def getVideoPath(conf, video, album=None, playlist=None):
+#     if album is not None and album.title is not None:
+#         base = getAlbumPath(conf, album)
+#     elif playlist is not None and conf.usePlaylistFolder:
+#         base = getPlaylistPath(conf, playlist)
+#     else:
+#         base = conf.downloadPath + '/Video/'
+#
+#     # hyphen
+#     hyphen = ' - ' if conf.addHyphen else ' '
+#     # get number
+#     number = ''
+#     if conf.useTrackNumber:
+#         number = __getIndexStr__(video.trackNumber) + hyphen
+#     # get artist
+#     artist = ''
+#     if conf.artistBeforeTitle:
+#         artist = aigpy.path.replaceLimitChar(__getArtistsString__(video.artists), '-') + hyphen
+#     # get explicit
+#     explicit = "(Explicit)" if conf.addExplicitTag and video.explicit else ''
+#     # title
+#     title = aigpy.path.replaceLimitChar(video.title, '-')
+#     # extension
+#     extension = ".mp4"
+#     return base + number + artist.strip() + title + explicit + extension
+
+
+# def __isNeedDownload__(path, url):
+#     curSize = aigpy.file.getSize(path)
+#     if curSize <= 0:
+#         return True
+#     netSize = aigpy.net.getSize(url)
+#     if curSize >= netSize:
+#         return False
+#     return True
+
+
+
+def __downloadVideo__(conf, video: Video, album=None, playlist=None):
+    if video.allowStreaming is False:
+        Printf.err("Download failed! " + video.title + ' not allow streaming.')
+        return
+
+    msg, stream = API.getVideoStreamUrl(video.id, conf.videoQuality)
+    Printf.video(video, stream)
+    if not aigpy.string.isNull(msg):
+        Printf.err(video.title + "." + msg)
+        return
+    path = getVideoPath(conf, video, album, playlist)
+
+    logging.info("[DL Video] name=" + aigpy.path.getFileName(path) + "\nurl=" + stream.m3u8Url)
+    check, msg = aigpy.m3u8.download(stream.m3u8Url, path)
+    if check is True:
+        Printf.success(aigpy.path.getFileName(path))
+    else:
+        Printf.err("\nDownload failed!" + msg + '(' + aigpy.path.getFileName(path) + ')')
+
+
+def __downloadTrack__(conf: Settings, track: Track, album=None, playlist=None):
+    try:
+        # if track.allowStreaming is False:
+        #     Printf.err("Download failed! " + track.title + ' not allow streaming.')
+        #     return
+
+        msg, stream = API.getStreamUrl(track.id, conf.audioQuality)
+        if conf.showTrackInfo:
+            Printf.track(track, stream)
+        if not aigpy.string.isNull(msg) or stream is None:
+            Printf.err(track.title + "." + msg)
+            return
+        path = getTrackPath(conf, track, stream, album, playlist)
+
+        # check exist
+        if conf.checkExist and isNeedDownload(path, stream.url) == False:
+            Printf.success(aigpy.path.getFileName(path) + " (skip:already exists!)")
+            return
+        logging.info("[DL Track] name=" + aigpy.path.getFileName(path) + "\nurl=" + stream.url)
+        tool = aigpy.download.DownloadTool(path + '.part', [stream.url])
+        check, err = tool.start(conf.showProgress)
+
+        if not check:
+            Printf.err("Download failed! " + aigpy.path.getFileName(path) + ' (' + str(err) + ')')
+            return
+        # encrypted -> decrypt and remove encrypted file
+        if aigpy.string.isNull(stream.encryptionKey):
+            os.replace(path + '.part', path)
+        else:
+            key, nonce = decrypt_security_token(stream.encryptionKey)
+            decrypt_file(path + '.part', path, key, nonce)
+            os.remove(path + '.part')
+
+        path = convertToM4a(path, stream.codec)
+
+        # contributors
+        msg, contributors = API.getTrackContributors(track.id)
+        msg, tidalLyrics = API.getLyrics(track.id)
+
+        lyrics = '' if tidalLyrics is None else tidalLyrics.subtitles
+        if conf.addLyrics and lyrics == '':
+            lyrics = getLyricsFromGemius(track.title, getArtistsName(track.artists), conf.lyricsServerProxy)
+
+        if conf.lyricFile:
+            if tidalLyrics is None:
+                Printf.info(f'Failed to get lyrics from tidal!"{track.title}"')
+            else:
+                lrcPath = path.rsplit(".", 1)[0] + '.lrc'
+                aigpy.fileHelper.write(lrcPath, tidalLyrics.subtitles, 'w')
+
+        setMetaData(track, album, path, contributors, lyrics)
+        Printf.success(aigpy.path.getFileName(path))
+    except Exception as e:
+        Printf.err("Download failed! " + track.title + ' (' + str(e) + ')')
+
+
+def __downloadCover__(conf, album):
+    if album == None:
+        return
+    path = getAlbumPath(conf, album) + '/cover.jpg'
+    url = API.getCoverUrl(album.cover, "1280", "1280")
+    if url is not None:
+        aigpy.net.downloadFile(url, path)
+
+
+def __saveAlbumInfo__(conf, album, tracks):
+    if album == None:
+        return
+    path = getAlbumPath(conf, album) + '/AlbumInfo.txt'
+
+    infos = ""
+    infos += "[ID]          %s\n" % (str(album.id))
+    infos += "[Title]       %s\n" % (str(album.title))
+    infos += "[Artists]     %s\n" % (str(album.artist.name))
+    infos += "[ReleaseDate] %s\n" % (str(album.releaseDate))
+    infos += "[SongNum]     %s\n" % (str(album.numberOfTracks))
+    infos += "[Duration]    %s\n" % (str(album.duration))
+    infos += '\n'
+
+    i = 0
+    while True:
+        if i >= int(album.numberOfVolumes):
+            break
+        i = i + 1
+        infos += "===========CD %d=============\n" % i
+        for item in tracks:
+            if item.volumeNumber != i:
+                continue
+            infos += '{:<8}'.format("[%d]" % item.trackNumber)
+            infos += "%s\n" % item.title
+    aigpy.file.write(path, infos, "w+")
+
+
+def __album__(conf, obj):
+    Printf.album(obj)
+    msg, tracks, videos = API.getItems(obj.id, Type.Album)
+    if not aigpy.string.isNull(msg):
+        Printf.err(msg)
+        return
+    if conf.saveAlbumInfo:
+        __saveAlbumInfo__(conf, obj, tracks)
+    if conf.saveCovers:
+        __downloadCover__(conf, obj)
+    for item in tracks:
+        __downloadTrack__(conf, item, obj)
+    for item in videos:
+        __downloadVideo__(conf, item, obj)
+
+
+def __track__(conf, obj):
+    msg, album = API.getAlbum(obj.album.id)
+    if conf.saveCovers:
+        __downloadCover__(conf, album)
+    __downloadTrack__(conf, obj, album)
+
+
+def __video__(conf, obj):
+    # Printf.video(obj)
+    __downloadVideo__(conf, obj, obj.album)
+
+
+def __artist__(conf, obj):
+    msg, albums = API.getArtistAlbums(obj.id, conf.includeEP)
+    Printf.artist(obj, len(albums))
+    if not aigpy.string.isNull(msg):
+        Printf.err(msg)
+        return
+    for item in albums:
+        __album__(conf, item)
+
+
+def __playlist__(conf, obj):
+    Printf.playlist(obj)
+    msg, tracks, videos = API.getItems(obj.uuid, Type.Playlist)
+    if not aigpy.string.isNull(msg):
+        Printf.err(msg)
+        return
+
+    for index, item in enumerate(tracks):
+        mag, album = API.getAlbum(item.album.id)
+        item.trackNumberOnPlaylist = index + 1
+        __downloadTrack__(conf, item, album, obj)
+        if conf.saveCovers and not conf.usePlaylistFolder:
+            __downloadCover__(conf, album)
+    for item in videos:
+        __downloadVideo__(conf, item, None)
+        
+
+def __mix__(conf, obj: Mix):
+    Printf.mix(obj)
+    for index, item in enumerate(obj.tracks):
+        mag, album = API.getAlbum(item.album.id)
+        item.trackNumberOnPlaylist = index + 1
+        __downloadTrack__(conf, item, album)
+        if conf.saveCovers and not conf.usePlaylistFolder:
+            __downloadCover__(conf, album)
+    for item in obj.videos:
+        __downloadVideo__(conf, item, None)
+
+
+def file(user, conf, string):
+    txt = aigpy.file.getContent(string)
+    if aigpy.string.isNull(txt):
+        Printf.err("Nothing can read!")
+        return
+    array = txt.split('\n')
+    for item in array:
+        if aigpy.string.isNull(item):
+            continue
+        if item[0] == '#':
+            continue
+        if item[0] == '[':
+            continue
+        start(user, conf, item)
+
+
+def start(user, conf, string):
+    __loadAPI__(user)
+    if aigpy.string.isNull(string):
+        Printf.err('Please enter something.')
+        return
+
+    strings = string.split(" ")
+    for item in strings:
+        if aigpy.string.isNull(item):
+            continue
+        if os.path.exists(item):
+            file(user, conf, item)
+            return
+
+        msg, etype, obj = API.getByString(item)
+        if etype == Type.Null or not aigpy.string.isNull(msg):
+            Printf.err(msg + " [" + item + "]")
+            return
+
+        if etype == Type.Album:
+            __album__(conf, obj)
+        if etype == Type.Track:
+            __track__(conf, obj)
+        if etype == Type.Video:
+            __loadVideoAPI__(user)
+            __video__(conf, obj)
+        if etype == Type.Artist:
+            __artist__(conf, obj)
+        if etype == Type.Playlist:
+            __playlist__(conf, obj)
+        if etype == Type.Mix:
+            __mix__(conf, obj)