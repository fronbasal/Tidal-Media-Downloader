--- conflicted
+++ resolved
@@ -1,94 +1,90 @@
-#!/usr/bin/env python
-# -*- encoding: utf-8 -*-
-'''
-@File    :   italian.py
-@Time    :   2020/08/20
-@Author  :   Normando
-@Version :   1.0
-@Contact :   normando@me.com
-@Desc    :
-'''
-
-class LangItalian(object):
-    SETTING = "IMPOSTAZIONI"
-    VALUE = "VALORE"
-    SETTING_DOWNLOAD_PATH = "Percorso Download"
-    SETTING_ONLY_M4A = "Convertire mp4 in m4a"
-    SETTING_ADD_EXPLICIT_TAG = "Aggiungere tag 'Contenuto esplicito'"
-    SETTING_ADD_HYPHEN = "Aggiungere trattino"
-    SETTING_ADD_YEAR = "Aggiungere anno nella cartella album"
-    SETTING_USE_TRACK_NUM = "Aggiungere numero traccia utente"
-    SETTING_AUDIO_QUALITY = "Qualità Audio"
-    SETTING_VIDEO_QUALITY = "Video Video"
-    SETTING_CHECK_EXIST = "Controlla esistenza"
-    SETTING_ARTIST_BEFORE_TITLE = "Nome artista prima del titolo della traccia"
-    SETTING_ALBUMID_BEFORE_FOLDER = "Numero Id nell cartella album"
-    SETTING_INCLUDE_EP = "Includere singolo&ep"
-    SETTING_SAVE_COVERS = "Salva copertine"
-    SETTING_LANGUAGE = "Lingua"
-    SETTING_USE_PLAYLIST_FOLDER = "Use playlist folder"
-<<<<<<< HEAD
-    SETTING_MULITHREAD_DOWNLOAD = "Mulit thread download"
-    SETTING_ALBUM_FOLDER_FORMAT = "Album folder format"
-    SETTING_TRACK_FILE_FORMAT = "Track file format"
-=======
-    SETTING_MULITHREAD_DOWNLOAD = "Multi thread download"
->>>>>>> ea458c95
-
-    CHOICE = "SCELTA"
-    FUNCTION = "FUNZIONE"
-    CHOICE_ENTER = "Inserire"
-    CHOICE_ENTER_URLID = "Inserire 'Url/ID':"
-    CHOICE_EXIT = "Uscita"
-    CHOICE_LOGIN = "Login"
-    CHOICE_SETTINGS = "Impostazioni"
-    CHOICE_SET_ACCESS_TOKEN = "Imposta AccessToken"
-    CHOICE_DOWNLOAD_BY_URL = "Scarica per URL o Id"
-
-    PRINT_ERR = "[ERR]"
-    PRINT_INFO = "[INFO]"
-    PRINT_SUCCESS = "[SUCCESSO]"
-
-    PRINT_ENTER_CHOICE = "Inserire scelta:"
-    PRINT_LATEST_VERSION = "Ultima versione:"
-    PRINT_USERNAME = "username:"
-    PRINT_PASSWORD = "password:"
-
-    CHANGE_START_SETTINGS = "Impostazioni all'avvio ('0'-Ritorna,'1'-Sì):"
-    CHANGE_DOWNLOAD_PATH = "Percorso Download ('0' non modificare):"
-    CHANGE_AUDIO_QUALITY = "Qualità Audio ('0'-Normale, '1'-Alta, '2'-HiFi, '3'-Master):"
-    CHANGE_VIDEO_QUALITY = "Qualità Video ('0'-1080, '1'-720, '2'-480, '3'-360):"
-    CHANGE_ONLYM4A = "Convertire mp4 in m4a ('0'-No,'1'-):"
-    CHANGE_ADD_EXPLICIT_TAG = "Aggiungi tag 'Contenuto Esplicito' ai nomi dei file ('0'-No,'1'-Sì):"
-    CHANGE_ADD_HYPHEN = "Usare trattini al posto degli spazi nei nomi dei file ('0'-No,'1'-Sì):"
-    CHANGE_ADD_YEAR = "Aggiungere l'anno al nome della cartella dell'album ('0'-No,'1'-Sì):"
-    CHANGE_USE_TRACK_NUM = "Aggiungere il numero traccia prima del nome dei file ('0'-No,'1'-Sì):"
-    CHANGE_CHECK_EXIST = "Controllare se il file esiste prima di scaricare la traccia ('0'-No,'1'-Sì):"
-    CHANGE_ARTIST_BEFORE_TITLE = "Aggiungere il nome dell'artista prima del titolo della traccia ('0'-No,'1'-Sì):"
-    CHANGE_INCLUDE_EP = "Includere singoli e EP quando si scaricano gli album di un artista ('0'-No,'1'-Sì):"
-    CHANGE_ALBUMID_BEFORE_FOLDER = "Aggiungere ID prima del nome della cartella per l'album ('0'-No,'1'-Sì):"
-    CHANGE_SAVE_COVERS = "Salve copertine ('0'-No,'1'-Sì):"
-    CHANGE_LANGUAGE = "Selezionare lingua"
-    CHANGE_ALBUM_FOLDER_FORMAT = "Album folder format('0' not modify):"
-    CHANGE_TRACK_FILE_FORMAT = "Track file format('0' not modify):"
-
-    MSG_INVAILD_ACCESSTOKEN = "AccessToken non valido! Per favore reimpostare."
-    MSG_PATH_ERR = "Percorso errato!"
-    MSG_INPUT_ERR = "Inserimento errato!"
-
-    MODEL_ALBUM_PROPERTY = "PROPRIETÀ-ALBUM"
-    MODEL_TRACK_PROPERTY = "PROPRIETÀ-TRACCIA"
-    MODEL_VIDEO_PROPERTY = "PROPRIETÀ-VIDEO"
-    MODEL_ARTIST_PROPERTY = "PROPRIETÀ-ARTISTA"
-    MODEL_PLAYLIST_PROPERTY = "PROPRIETÀ-PLAYLIST"
-
-    MODEL_TITLE = 'Titolo'
-    MODEL_TRACK_NUMBER = 'Numero Traccia'
-    MODEL_VIDEO_NUMBER = 'Numero Video'
-    MODEL_RELEASE_DATE = 'Data uscita'
-    MODEL_VERSION = 'Versione'
-    MODEL_EXPLICIT = 'Contenuto Esplicito'
-    MODEL_ALBUM = 'Album'
-    MODEL_ID = 'ID'
-    MODEL_NAME = 'Nome'
-    MODEL_TYPE = 'Tipo'
+#!/usr/bin/env python
+# -*- encoding: utf-8 -*-
+'''
+@File    :   italian.py
+@Time    :   2020/08/20
+@Author  :   Normando
+@Version :   1.0
+@Contact :   normando@me.com
+@Desc    :
+'''
+
+class LangItalian(object):
+    SETTING = "IMPOSTAZIONI"
+    VALUE = "VALORE"
+    SETTING_DOWNLOAD_PATH = "Percorso Download"
+    SETTING_ONLY_M4A = "Convertire mp4 in m4a"
+    SETTING_ADD_EXPLICIT_TAG = "Aggiungere tag 'Contenuto esplicito'"
+    SETTING_ADD_HYPHEN = "Aggiungere trattino"
+    SETTING_ADD_YEAR = "Aggiungere anno nella cartella album"
+    SETTING_USE_TRACK_NUM = "Aggiungere numero traccia utente"
+    SETTING_AUDIO_QUALITY = "Qualità Audio"
+    SETTING_VIDEO_QUALITY = "Video Video"
+    SETTING_CHECK_EXIST = "Controlla esistenza"
+    SETTING_ARTIST_BEFORE_TITLE = "Nome artista prima del titolo della traccia"
+    SETTING_ALBUMID_BEFORE_FOLDER = "Numero Id nell cartella album"
+    SETTING_INCLUDE_EP = "Includere singolo&ep"
+    SETTING_SAVE_COVERS = "Salva copertine"
+    SETTING_LANGUAGE = "Lingua"
+    SETTING_USE_PLAYLIST_FOLDER = "Use playlist folder"
+    SETTING_MULITHREAD_DOWNLOAD = "Multi thread download"
+    SETTING_ALBUM_FOLDER_FORMAT = "Album folder format"
+    SETTING_TRACK_FILE_FORMAT = "Track file format"
+
+    CHOICE = "SCELTA"
+    FUNCTION = "FUNZIONE"
+    CHOICE_ENTER = "Inserire"
+    CHOICE_ENTER_URLID = "Inserire 'Url/ID':"
+    CHOICE_EXIT = "Uscita"
+    CHOICE_LOGIN = "Login"
+    CHOICE_SETTINGS = "Impostazioni"
+    CHOICE_SET_ACCESS_TOKEN = "Imposta AccessToken"
+    CHOICE_DOWNLOAD_BY_URL = "Scarica per URL o Id"
+
+    PRINT_ERR = "[ERR]"
+    PRINT_INFO = "[INFO]"
+    PRINT_SUCCESS = "[SUCCESSO]"
+
+    PRINT_ENTER_CHOICE = "Inserire scelta:"
+    PRINT_LATEST_VERSION = "Ultima versione:"
+    PRINT_USERNAME = "username:"
+    PRINT_PASSWORD = "password:"
+
+    CHANGE_START_SETTINGS = "Impostazioni all'avvio ('0'-Ritorna,'1'-Sì):"
+    CHANGE_DOWNLOAD_PATH = "Percorso Download ('0' non modificare):"
+    CHANGE_AUDIO_QUALITY = "Qualità Audio ('0'-Normale, '1'-Alta, '2'-HiFi, '3'-Master):"
+    CHANGE_VIDEO_QUALITY = "Qualità Video ('0'-1080, '1'-720, '2'-480, '3'-360):"
+    CHANGE_ONLYM4A = "Convertire mp4 in m4a ('0'-No,'1'-):"
+    CHANGE_ADD_EXPLICIT_TAG = "Aggiungi tag 'Contenuto Esplicito' ai nomi dei file ('0'-No,'1'-Sì):"
+    CHANGE_ADD_HYPHEN = "Usare trattini al posto degli spazi nei nomi dei file ('0'-No,'1'-Sì):"
+    CHANGE_ADD_YEAR = "Aggiungere l'anno al nome della cartella dell'album ('0'-No,'1'-Sì):"
+    CHANGE_USE_TRACK_NUM = "Aggiungere il numero traccia prima del nome dei file ('0'-No,'1'-Sì):"
+    CHANGE_CHECK_EXIST = "Controllare se il file esiste prima di scaricare la traccia ('0'-No,'1'-Sì):"
+    CHANGE_ARTIST_BEFORE_TITLE = "Aggiungere il nome dell'artista prima del titolo della traccia ('0'-No,'1'-Sì):"
+    CHANGE_INCLUDE_EP = "Includere singoli e EP quando si scaricano gli album di un artista ('0'-No,'1'-Sì):"
+    CHANGE_ALBUMID_BEFORE_FOLDER = "Aggiungere ID prima del nome della cartella per l'album ('0'-No,'1'-Sì):"
+    CHANGE_SAVE_COVERS = "Salve copertine ('0'-No,'1'-Sì):"
+    CHANGE_LANGUAGE = "Selezionare lingua"
+    CHANGE_ALBUM_FOLDER_FORMAT = "Album folder format('0' not modify):"
+    CHANGE_TRACK_FILE_FORMAT = "Track file format('0' not modify):"
+
+    MSG_INVAILD_ACCESSTOKEN = "AccessToken non valido! Per favore reimpostare."
+    MSG_PATH_ERR = "Percorso errato!"
+    MSG_INPUT_ERR = "Inserimento errato!"
+
+    MODEL_ALBUM_PROPERTY = "PROPRIETÀ-ALBUM"
+    MODEL_TRACK_PROPERTY = "PROPRIETÀ-TRACCIA"
+    MODEL_VIDEO_PROPERTY = "PROPRIETÀ-VIDEO"
+    MODEL_ARTIST_PROPERTY = "PROPRIETÀ-ARTISTA"
+    MODEL_PLAYLIST_PROPERTY = "PROPRIETÀ-PLAYLIST"
+
+    MODEL_TITLE = 'Titolo'
+    MODEL_TRACK_NUMBER = 'Numero Traccia'
+    MODEL_VIDEO_NUMBER = 'Numero Video'
+    MODEL_RELEASE_DATE = 'Data uscita'
+    MODEL_VERSION = 'Versione'
+    MODEL_EXPLICIT = 'Contenuto Esplicito'
+    MODEL_ALBUM = 'Album'
+    MODEL_ID = 'ID'
+    MODEL_NAME = 'Nome'
+    MODEL_TYPE = 'Tipo'