--- conflicted
+++ resolved
@@ -37,15 +37,9 @@
     CHOICE_ENTER = "Saisir"
     CHOICE_ENTER_URLID = "Saisir 'Url/ID':"
     CHOICE_EXIT = "Quitter"
-<<<<<<< HEAD
     CHOICE_LOGIN = "Check AccessToken"
     CHOICE_SETTINGS = "Réglages"
-    #CHOICE_SET_ACCESS_TOKEN = "Définir AccessToken"
-=======
-    CHOICE_LOGIN = "Se connecter"
-    CHOICE_SETTINGS = "Réglages"
-    CHOICE_SET_ACCESS_TOKEN = "Définir le jeton d'accès"
->>>>>>> 91f61b04
+    #CHOICE_SET_ACCESS_TOKEN = "Définir le jeton d'accès"
     CHOICE_DOWNLOAD_BY_URL = "Téléchargement par url ou id"
 
     PRINT_ERR = "[ERR]"
@@ -54,13 +48,8 @@
 
     PRINT_ENTER_CHOICE = "Saisir le choix:"
     PRINT_LATEST_VERSION = "Dernière version:"
-<<<<<<< HEAD
-    #PRINT_USERNAME = "username:"
-    #PRINT_PASSWORD = "password:"
-=======
-    PRINT_USERNAME = "Utilisateur:"
-    PRINT_PASSWORD = "Mot de passe:"
->>>>>>> 91f61b04
+    #PRINT_USERNAME = "Utilisateur:"
+    #PRINT_PASSWORD = "Mot de passe:"
     
     CHANGE_START_SETTINGS = "Commencer les réglages ('0'-Retour,'1'-Oui):"
     CHANGE_DOWNLOAD_PATH = "Emplacement des téléchargements('0' ne pas modifier):"
@@ -81,7 +70,6 @@
     CHANGE_TRACK_FILE_FORMAT = "Format du fichier de tracklist('0' ne pas modifier):"
     CHANGE_SHOW_PROGRESS = "Afficher la progression('0'-Non,'1'-Oui):"
 
-<<<<<<< HEAD
     # {} are required in these strings
     AUTH_START_LOGIN = "Starting login process..."
     AUTH_LOGIN_CODE = "Your login code is {}"
@@ -91,11 +79,7 @@
     
     MSG_VALID_ACCESSTOKEN = "AccessToken good for {}."
     MSG_INVAILD_ACCESSTOKEN = "Expired AccessToken. Attempting to refresh it."
-    MSG_PATH_ERR = "L'emplacement est faux"
-=======
-    MSG_INVAILD_ACCESSTOKEN = "Jeton d'accès invalide ! Veuillez recommencer."
     MSG_PATH_ERR = "Erreur du chemin d'accès"
->>>>>>> 91f61b04
     MSG_INPUT_ERR = "Erreur de saisie !"
 
     MODEL_ALBUM_PROPERTY = "PROPRIETES-ALBUM"
@@ -113,4 +97,4 @@
     MODEL_ALBUM = 'Album'
     MODEL_ID = 'ID'
     MODEL_NAME = 'Nom'
-    MODEL_TYPE = 'Type'
+    MODEL_TYPE = 'Type'